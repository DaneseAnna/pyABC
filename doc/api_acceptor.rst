--- conflicted
+++ resolved
@@ -2,10 +2,6 @@
 
 .. automodule:: pyabc.acceptor
    :members:
-<<<<<<< HEAD
-   :show-inheritance:
-   :special-members: __init__, __call__
-=======
    :special-members: __call__, __init__
    :show-inheritance:
->>>>>>> 7a88882d
+   :special-members: __init__, __call__