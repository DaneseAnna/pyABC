<<<<<<< HEAD
=======
import os
import tempfile

>>>>>>> 0e8d9aa9
import scipy.stats as st
from pyabc import (ABCSMC, RV, ModelPerturbationKernel, Distribution,
                   MedianEpsilon,
                   PercentileDistanceFunction, SimpleModel,
                   MultivariateNormalTransition, ConstantPopulationStrategy)
from parallel import MulticoreSampler
import tempfile
import os


from pyabc import (ABCSMC, RV, ModelPerturbationKernel, Distribution,
                   MedianEpsilon,
                   PercentileDistanceFunction, SimpleModel,
                   MultivariateNormalTransition, ConstantPopulationStrategy)
from pyabc.parallel import MulticoreSampler

# Define a gaussian model
sigma = .5

def model(args):
    return {"y": st.norm(args['x'], sigma).rvs()}


# We define two models, but they are identical so far
models = [model, model]
models = list(map(SimpleModel, models))

# The prior over the model classes is uniform
model_prior = RV("randint", 0, 2)

# However, our models' priors are not the same. Their mean differs.
mu_x_1, mu_x_2 = 0, 1
parameter_given_model_prior_distribution = [Distribution(x=RV("norm", mu_x_1, sigma)),
                                            Distribution(x=RV("norm", mu_x_2, sigma))]

# Particles are perturbed in a Gaussian fashion
parameter_perturbation_kernels = [MultivariateNormalTransition() for _ in range(2)]

# We plug all the ABC setup together
nr_populations = 3
population_size = ConstantPopulationStrategy(100, 2)
abc = ABCSMC(models, model_prior, ModelPerturbationKernel(2, probability_to_stay=.7),
             parameter_given_model_prior_distribution, parameter_perturbation_kernels,
             PercentileDistanceFunction(measures_to_use=["y"]), MedianEpsilon(.2),
             population_size,
             sampler=MulticoreSampler())

# Finally we add meta data such as model names and define where to store the results
options = {'db_path': os.path.expanduser("sqlite:///" + os.path.join(tempfile.gettempdir(), "test.db"))}
# y_observed is the important piece here: our actual observation.
y_observed = 1
abc.set_data({"y": y_observed}, 0, {}, options)

# We run the ABC with 3 populations max
minimum_epsilon = .05
history = abc.run(minimum_epsilon)

# Evaluate the model probabililties
mp = history.get_model_probabilities(history.max_t)

print(mp)<|MERGE_RESOLUTION|>--- conflicted
+++ resolved
@@ -1,18 +1,7 @@
-<<<<<<< HEAD
-=======
 import os
 import tempfile
 
->>>>>>> 0e8d9aa9
 import scipy.stats as st
-from pyabc import (ABCSMC, RV, ModelPerturbationKernel, Distribution,
-                   MedianEpsilon,
-                   PercentileDistanceFunction, SimpleModel,
-                   MultivariateNormalTransition, ConstantPopulationStrategy)
-from parallel import MulticoreSampler
-import tempfile
-import os
-
 
 from pyabc import (ABCSMC, RV, ModelPerturbationKernel, Distribution,
                    MedianEpsilon,
