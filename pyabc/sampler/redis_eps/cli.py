import sys
import socket
import signal
from redis import StrictRedis
import pickle
import os
import cloudpickle
from time import time
import click
from .redis_logging import worker_logger
from .cmd import (N_WORKER, SSA, N_PARTICLES, N_EVAL, QUEUE, START, STOP,
                  MSG, BATCH_SIZE)
from multiprocessing import Pool
import numpy as np
import random


TIMES = {"s": 1,
         "m": 60,
         "h": 3600,
         "d":  24*3600}


def runtime_parse(s):
    unit = TIMES[s[-1].lower()]
    nr = float(s[:-1])
    return unit * nr


class KillHandler:
    def __init__(self):
        self.killed = False
        self.exit = True
        signal.signal(signal.SIGTERM, self.handle)
        signal.signal(signal.SIGINT, self.handle)

    def handle(self, *args):
        self.killed = True
        if self.exit:
            sys.exit(0)


def work_on_population(redis: StrictRedis,
                       start_time: int,
                       max_runtime_s: int,
                       kill_handler: KillHandler):
    population_start_time = time()
    cumulative_simulation_time = 0

    pipeline = redis.pipeline()
    pipeline.get(SSA)
    pipeline.get(N_PARTICLES)
    pipeline.get(BATCH_SIZE)
    ssa, n_particles_bytes, batch_size_bytes = pipeline.execute()

    if ssa is None:
        return
<<<<<<< HEAD
    kill_handler.exit = False

    n_particles_bytes = redis.get(N_PARTICLES)
    if n_particles_bytes is None:
        return
    n_particles = int(n_particles_bytes.decode())

    n_worker = redis.incr(N_WORKER)
    worker_logger.info("Begin population. I am worker {}"
                       .format(n_worker))

    # load sampler options
    simulate_one, sample_factory = pickle.loads(ssa)
=======
    sample, simulate, accept = pickle.loads(ssa)
    kill_handler.exit = False

    if n_particles_bytes is None:
        return
    n_particles = int(n_particles_bytes.decode())
    batch_size = int(batch_size_bytes.decode())
>>>>>>> 096e62f1

    n_worker = redis.incr(N_WORKER)
    worker_logger.info(f"Begin population, "
                       f"batch size {batch_size}. "
                       f"I am worker {n_worker}")
    internal_counter = 0

    # create empty sample
    sample = sample_factory()

    while n_particles > 0:
        if kill_handler.killed:
            worker_logger.info("Worker {} received stop signal. "
                               "Terminating in the middle of a population"
                               " after {} samples."
                               .format(n_worker, internal_counter))
            redis.decr(N_WORKER)
            sys.exit(0)

        current_runtime = time() - start_time
        if current_runtime > max_runtime_s:
            worker_logger.info("Worker {} stops during population because "
                               "max runtime {} is exceeded {}"
                               .format(n_worker, max_runtime_s,
                                       current_runtime))
            redis.decr(N_WORKER)
            return

        particle_max_id = redis.incr(N_EVAL, batch_size)

        this_sim_start = time()
<<<<<<< HEAD
        new_sim = simulate_one()
        sample.append(new_sim)
        cumulative_simulation_time += time() - this_sim_start

        if new_sim.accepted:
            # decrease counter
            n_particles = redis.decr(N_PARTICLES)

            # add sample to queue
            redis.rpush(QUEUE, cloudpickle.dumps((particle_id, sample)))

            # create new sample to be filled until next accepted
            sample = sample_factory()
=======
        accepted_particles = []
        for n_batched in range(batch_size):
            new_param = sample()
            new_sim = simulate(new_param)
            internal_counter += 1
            if accept(new_sim):
                # the order of the IDs is reversed, but this does not
                # matter. Important is only that the IDs are specified
                # before the simulation starts
                accepted_particles.append(
                    cloudpickle.dumps((particle_max_id - n_batched, new_sim)))
        cumulative_simulation_time += time() - this_sim_start

        if len(accepted_particles) > 0:
            pipeline = redis.pipeline()
            pipeline.decr(N_PARTICLES, len(accepted_particles))
            pipeline.rpush(QUEUE, *accepted_particles)
            n_particles, _ = pipeline.execute()
>>>>>>> 096e62f1
        else:
            n_particles = int(redis.get(N_PARTICLES).decode())

    redis.decr(N_WORKER)
    kill_handler.exit = True
    population_total_time = time() - population_start_time
    worker_logger.info(f"Finished population, did {internal_counter} samples. "
                       f"Simulation time: {cumulative_simulation_time:.2f}s, "
                       f" total time {population_total_time:.2f}.")


@click.command(help="Evaluation parallel redis sampler for pyABC.")
@click.option('--host', default="localhost", help='Redis host.')
@click.option('--port', default=6379, type=int, help='Redis port.')
@click.option('--runtime', type=str, default="2h",
              help='Max worker runtime if the form <NR><UNIT>, '
                   'where <NR> is any number and <UNIT> can be s, '
                   '(S,) m, (M,) '
                   'h, (H,) d, (D) for seconds, minutes, hours and days. '
                   'E.g. for 12 hours you would pass --runtime=12h, for half '
                   'a day you could do 0.5d.')
@click.option('--processes', type=int, default=1, help="The number of worker "
                                                       "processes to start")
def work(host="localhost", port=6379, runtime="2h", processes=1):
    # start a single process right here, not within pool
    # this handles the problem of starting a daemon process within a
    # daemon process
    if processes == 1:
        return _work(host, port, runtime)

    with Pool(processes) as pool:
        res = pool.starmap(_work, [(host, port, runtime)] * processes)
    return res


def _work(host="localhost", port=6379, runtime="2h"):
    np.random.seed()
    random.seed()

    kill_handler = KillHandler()

    start_time = time()
    max_runtime_s = runtime_parse(runtime)
    worker_logger.info(f"Start redis worker. Max run time {max_runtime_s}s, "
                       f"HOST={socket.gethostname()}, PID={os.getpid()}")
    redis = StrictRedis(host=host, port=port)

    p = redis.pubsub()
    p.subscribe(MSG)
    listener = p.listen()
    for msg in listener:
        try:
            data = msg["data"].decode()
        except AttributeError:
            data = msg["data"]

        # check if it is int to (first iteration) run at least once
        if data == START or isinstance(data, int):
            work_on_population(redis, start_time, max_runtime_s, kill_handler)

        if data == STOP:
            worker_logger.info("Received stop signal. Shutdown redis worker.")
            return

        elapsed_time = time() - start_time
        if elapsed_time > max_runtime_s:
            worker_logger.info("Shutdown redis worker. Max runtime {}s reached"
                               .format(max_runtime_s))
            return


@click.command(help="ABC Redis cluster manager. "
                    "The command can be 'info' or 'stop'. "
                    "For 'stop' the workers are shut down cleanly "
                    "after the current population. "
                    "For 'info' you'll see how many workers are connected, "
                    "how many evaluations the current population has, and "
                    "how many particles are still missing. "
                    "For 'reset-workers', the worker count will be resetted to"
                    "zero. This does not cancel the sampling. This is useful "
                    "if workers were unexpectedly killed.")
@click.option('--host', default="localhost", help='Redis host.')
@click.option('--port', default=6379, type=int, help='Redis port.')
@click.argument('command', type=str)
def manage(command, host="localhost", port=6379):
    return _manage(command, host=host, port=port)


def _manage(command, host="localhost", port=6379):
    redis = StrictRedis(host=host, port=port)
    if command == "info":
        pipe = redis.pipeline()
        pipe.get(N_WORKER)
        pipe.get(N_EVAL)
        pipe.get(N_PARTICLES)
        res = pipe.execute()
        res = [r.decode() if r is not None else r for r in res]
        print("Workers={} Evaluations={} Particles={}".format(*res))
    elif command == "stop":
        redis.publish(MSG, STOP)
    elif command == "reset-workers":
        redis.set(N_WORKER, 0)
    else:
        print("Unknown command:", command)<|MERGE_RESOLUTION|>--- conflicted
+++ resolved
@@ -55,13 +55,14 @@
 
     if ssa is None:
         return
-<<<<<<< HEAD
+
     kill_handler.exit = False
 
     n_particles_bytes = redis.get(N_PARTICLES)
     if n_particles_bytes is None:
         return
     n_particles = int(n_particles_bytes.decode())
+    batch_size = int(batch_size_bytes.decode())
 
     n_worker = redis.incr(N_WORKER)
     worker_logger.info("Begin population. I am worker {}"
@@ -69,15 +70,6 @@
 
     # load sampler options
     simulate_one, sample_factory = pickle.loads(ssa)
-=======
-    sample, simulate, accept = pickle.loads(ssa)
-    kill_handler.exit = False
-
-    if n_particles_bytes is None:
-        return
-    n_particles = int(n_particles_bytes.decode())
-    batch_size = int(batch_size_bytes.decode())
->>>>>>> 096e62f1
 
     n_worker = redis.incr(N_WORKER)
     worker_logger.info(f"Begin population, "
@@ -109,40 +101,22 @@
         particle_max_id = redis.incr(N_EVAL, batch_size)
 
         this_sim_start = time()
-<<<<<<< HEAD
-        new_sim = simulate_one()
-        sample.append(new_sim)
+        accepted_samples = []
+        for n_batched in range(batch_size):
+            new_sim = simulate_one()
+            sample.append(new_sim)
+            internal_counter += 1
+            if new_sim.accepted:
+                accepted_samples.append(cloudpickle.dumps((particle_max_id -
+                                                           n_batched, sample)))
+                sample = sample_factory()
         cumulative_simulation_time += time() - this_sim_start
 
-        if new_sim.accepted:
-            # decrease counter
-            n_particles = redis.decr(N_PARTICLES)
-
-            # add sample to queue
-            redis.rpush(QUEUE, cloudpickle.dumps((particle_id, sample)))
-
-            # create new sample to be filled until next accepted
-            sample = sample_factory()
-=======
-        accepted_particles = []
-        for n_batched in range(batch_size):
-            new_param = sample()
-            new_sim = simulate(new_param)
-            internal_counter += 1
-            if accept(new_sim):
-                # the order of the IDs is reversed, but this does not
-                # matter. Important is only that the IDs are specified
-                # before the simulation starts
-                accepted_particles.append(
-                    cloudpickle.dumps((particle_max_id - n_batched, new_sim)))
-        cumulative_simulation_time += time() - this_sim_start
-
-        if len(accepted_particles) > 0:
+        if len(accepted_samples) > 0:
             pipeline = redis.pipeline()
-            pipeline.decr(N_PARTICLES, len(accepted_particles))
-            pipeline.rpush(QUEUE, *accepted_particles)
+            pipeline.decr(N_PARTICLES, len(accepted_samples))
+            pipeline.rpush(QUEUE, *accepted_samples)
             n_particles, _ = pipeline.execute()
->>>>>>> 096e62f1
         else:
             n_particles = int(redis.get(N_PARTICLES).decode())
 
